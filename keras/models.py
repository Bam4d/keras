from __future__ import absolute_import
from __future__ import print_function
import theano
import theano.tensor as T
import numpy as np
import warnings, time, copy

from . import optimizers
from . import objectives
from . import callbacks as cbks
from .utils.generic_utils import Progbar, printv
from .layers import containers
from six.moves import range

def standardize_y(y):
    if not hasattr(y, 'shape'):
        y = np.asarray(y)
    if len(y.shape) == 1:
        y = np.reshape(y, (len(y), 1))
    return y

def make_batches(size, batch_size):
    nb_batch = int(np.ceil(size/float(batch_size)))
    return [(i*batch_size, min(size, (i+1)*batch_size)) for i in range(0, nb_batch)]

def standardize_X(X):
    if type(X) == list:
        return X
    else:
        return [X]

def slice_X(X, start=None, stop=None):
    if type(X) == list:
        if hasattr(start, '__len__'):
            return [x[start] for x in X]
        else:
            return [x[start:stop] for x in X]
    else:
        if hasattr(start, '__len__'):
            return X[start]
        else:
            return X[start:stop]

def calculate_class_weights(Y, class_weight):
    if isinstance(class_weight, dict):
        if Y.shape[1] > 1:
            y_classes = Y.argmax(axis=1)
        elif Y.shape[1] == 1:
            y_classes = np.reshape(Y, Y.shape[0])
        else:
            y_classes = Y
        w = np.array(map(lambda x: class_weight[x], y_classes))
    else:
        w = np.ones((Y.shape[0]))
    return w

class Model(object):

    def compile(self, optimizer, loss, class_mode="categorical", theano_mode=None):
        self.optimizer = optimizers.get(optimizer)
        self.loss = objectives.get(loss)

        # input of model 
        self.X_train = self.get_input(train=True)
        self.X_test = self.get_input(train=False)

        self.y_train = self.get_output(train=True)
        self.y_test = self.get_output(train=False)

        # target of model
        self.y = T.zeros_like(self.y_train)

        # parameter for rescaling the objective function
        self.class_weights = T.vector()

        train_loss = self.loss(self.y, self.y_train, self.class_weights)
        test_score = self.loss(self.y, self.y_test)

        if class_mode == "categorical":
            train_accuracy = T.mean(T.eq(T.argmax(self.y, axis=-1), T.argmax(self.y_train, axis=-1)))
            test_accuracy = T.mean(T.eq(T.argmax(self.y, axis=-1), T.argmax(self.y_test, axis=-1)))

        elif class_mode == "binary":
            train_accuracy = T.mean(T.eq(self.y, T.round(self.y_train)))
            test_accuracy = T.mean(T.eq(self.y, T.round(self.y_test)))
        else:
            raise Exception("Invalid class mode:" + str(class_mode))
        self.class_mode = class_mode

        if hasattr(self, 'cost_updates'):
            for u in self.cost_updates:
                train_loss += u()

        updates = self.optimizer.get_updates(self.params, self.regularizers, self.constraints,  train_loss)

        if type(self.X_train) == list:
            train_ins = self.X_train + [self.y, self.class_weights]
            test_ins = self.X_test + [self.y]
            predict_ins = self.X_test
        else:
            train_ins = [self.X_train, self.y, self.class_weights]
            test_ins = [self.X_test, self.y]
            predict_ins = [self.X_test]

        self._train = theano.function(train_ins, train_loss, 
            updates=updates, allow_input_downcast=True, mode=theano_mode)
        self._train_with_acc = theano.function(train_ins, [train_loss, train_accuracy], 
            updates=updates, allow_input_downcast=True, mode=theano_mode)
        self._predict = theano.function(predict_ins, self.y_test, 
            allow_input_downcast=True, mode=theano_mode)
        self._test = theano.function(test_ins, test_score, 
            allow_input_downcast=True, mode=theano_mode)
        self._test_with_acc = theano.function(test_ins, [test_score, test_accuracy], 
            allow_input_downcast=True, mode=theano_mode)


    def train(self, X, y, accuracy=False, class_weight=None):
        X = standardize_X(X)
        y = standardize_y(y)
        # calculate the weight vector for the loss function
        w = calculate_class_weights(y, class_weight)
        ins = X + [y, w]
        if accuracy:
            return self._train_with_acc(*ins)
        else:
            return self._train(*ins)
        

    def test(self, X, y, accuracy=False):
        X = standardize_X(X)
        y = standardize_y(y)
        ins = X + [y]
        if accuracy:
            return self._test_with_acc(*ins)
        else:
            return self._test(*ins)


    def fit(self, X, y, batch_size=128, nb_epoch=100, verbose=1, callbacks=[],
            validation_split=0., validation_data=None, shuffle=True, show_accuracy=False, class_weight=None):

        X = standardize_X(X)
        y = standardize_y(y)

        do_validation = False
        if validation_data:
            try:
                X_val, y_val = validation_data
            except:
                raise Exception("Invalid format for validation data; provide a tuple (X_val, y_val). \
                    X_val may be a numpy array or a list of numpy arrays depending on your model input.")
            do_validation = True
            X_val = standardize_X(X_val)
            y_val = standardize_y(y_val)
            if verbose:
                print("Train on %d samples, validate on %d samples" % (len(y), len(y_val)))
        else:
            if 0 < validation_split < 1:
                # If a validation split size is given (e.g. validation_split=0.2)
                # then split X into smaller X and X_val,
                # and split y into smaller y and y_val.
                do_validation = True
                split_at = int(len(y) * (1 - validation_split))
                (X, X_val) = (slice_X(X, 0, split_at), slice_X(X, split_at))
                (y, y_val) = (y[0:split_at], y[split_at:])
                if verbose:
                    print("Train on %d samples, validate on %d samples" % (len(y), len(y_val)))

        index_array = np.arange(len(y))

        callbacks = cbks.CallbackList(callbacks)
        if verbose:
            callbacks.append(cbks.BaseLogger())
        callbacks.append(cbks.History())

        callbacks._set_model(self)
        callbacks._set_params({
            'batch_size': batch_size,
            'nb_epoch': nb_epoch,
            'nb_sample': len(y),
            'verbose': verbose,
            'do_validation': do_validation,
            'show_accuracy': show_accuracy
        })
        callbacks.on_train_begin()

        for epoch in range(nb_epoch):
            callbacks.on_epoch_begin(epoch)
            if shuffle:
                np.random.shuffle(index_array)

            batches = make_batches(len(y), batch_size)
            for batch_index, (batch_start, batch_end) in enumerate(batches):
                batch_ids = index_array[batch_start:batch_end]
                X_batch = slice_X(X, batch_ids)
                y_batch = y[batch_ids]

                # calculate weight vector for current batch
                w = calculate_class_weights(y_batch, class_weight)

                batch_logs = {}
                batch_logs['batch'] = batch_index
                batch_logs['size'] = len(batch_ids)
                callbacks.on_batch_begin(batch_index, batch_logs)

                ins = X_batch + [y_batch, w]
                if show_accuracy:
                    loss, acc = self._train_with_acc(*ins)
                    batch_logs['accuracy'] = acc
                else:
                    loss = self._train(*ins)
                batch_logs['loss'] = loss

                callbacks.on_batch_end(batch_index, batch_logs)
                
                if batch_index == len(batches) - 1: # last batch
                    # validation
                    epoch_logs = {}
                    if do_validation:
                        if show_accuracy:
                            val_loss, val_acc = self.evaluate(X_val, y_val, batch_size=batch_size, \
                                verbose=0, show_accuracy=True)
                            epoch_logs['val_accuracy'] = val_acc
                        else:
                            val_loss = self.evaluate(X_val, y_val, batch_size=batch_size, verbose=0)
                        epoch_logs['val_loss'] = val_loss

            callbacks.on_epoch_end(epoch, epoch_logs)

        callbacks.on_train_end()
        # return history
        return callbacks.callbacks[-1]

    def predict(self, X, batch_size=128, verbose=1):
        X = standardize_X(X)
        batches = make_batches(len(X[0]), batch_size)
        if verbose == 1:
            progbar = Progbar(target=len(X[0]))
        for batch_index, (batch_start, batch_end) in enumerate(batches):
            X_batch = slice_X(X, batch_start, batch_end)
            batch_preds = self._predict(*X_batch)

            if batch_index == 0:
                shape = (len(X[0]),) + batch_preds.shape[1:]
                preds = np.zeros(shape)
            preds[batch_start:batch_end] = batch_preds

            if verbose == 1:
                progbar.update(batch_end)

        return preds

    def predict_proba(self, X, batch_size=128, verbose=1):
        preds = self.predict(X, batch_size, verbose)
        if preds.min() < 0 or preds.max() > 1:
            warnings.warn("Network returning invalid probability values.")
        return preds


    def predict_classes(self, X, batch_size=128, verbose=1):
        proba = self.predict(X, batch_size=batch_size, verbose=verbose)
        if self.class_mode == "categorical":
            return proba.argmax(axis=-1)
        else:
            return (proba > 0.5).astype('int32')


    def evaluate(self, X, y, batch_size=128, show_accuracy=False, verbose=1):
        X = standardize_X(X)
        y = standardize_y(y)

        if show_accuracy:
            tot_acc = 0.
        tot_score = 0.
        seen = 0

        batches = make_batches(len(y), batch_size)
        if verbose:
            progbar = Progbar(target=len(y), verbose=verbose)
        for batch_index, (batch_start, batch_end) in enumerate(batches):
            X_batch = slice_X(X, batch_start, batch_end)
            y_batch = y[batch_start:batch_end]

            ins = X_batch + [y_batch]
            if show_accuracy:
                loss, acc = self._test_with_acc(*ins)
                tot_acc += acc * len(y_batch)
                log_values = [('loss', loss), ('acc.', acc)]
            else:
                loss = self._test(*ins)
                log_values = [('loss', loss)]
            tot_score += loss * len(y_batch)
            seen += len(y_batch)

            # logging
            if verbose:
                progbar.update(batch_end, log_values)

        if show_accuracy:
            return tot_score / seen, tot_acc / seen
        else:
            return tot_score / seen


class Sequential(Model, containers.Sequential):
    '''
        Inherits from Model the following methods:
            - compile
            - train
            - test
            - evaluate
            - fit
            - predict
            - predict_proba
            - predict_classes
        Inherits from containers.Sequential the following methods:
            - add 
            - get_output
            - get_input
            - get_weights
            - set_weights
    '''
    def __init__(self):
        self.layers = []
        self.params = [] # learnable
        self.regularizers = [] # same size as params
        self.constraints = [] # same size as params
        self.cost_updates = [] # NOT the same size as params


    def get_config(self, verbose=0):
        layers = []
        for i, l in enumerate(self.layers):
            config = l.get_config()
            layers.append(config)
        if verbose:
            printv(layers)
        return layers


    def save_weights(self, filepath, overwrite=False):
        # Save weights from all layers to HDF5
        import h5py
        import os.path
        # if file exists and should not be overwritten
        if not overwrite and os.path.isfile(filepath):
            import sys
            get_input = input
            if sys.version_info[:2] <= (2, 7):
                get_input = raw_input
            overwrite = get_input('[WARNING] %s already exists - overwrite? [y/n]' % (filepath))
            while overwrite not in ['y', 'n']:
                overwrite = get_input('Enter "y" (overwrite) or "n" (cancel).')
            if overwrite == 'n':
                return
            print('[TIP] Next time specify overwrite=True in save_weights!')

        f = h5py.File(filepath, 'w')
        f.attrs['nb_layers'] = len(self.layers)
        for k, l in enumerate(self.layers):
            g = f.create_group('layer_{}'.format(k))
            weights = l.get_weights()
            g.attrs['nb_params'] = len(weights)
            for n, param in enumerate(weights):
                param_name = 'param_{}'.format(n)
                param_dset = g.create_dataset(param_name, param.shape, dtype=param.dtype)
                param_dset[:] = param
        f.flush()
        f.close()

    def load_weights(self, filepath):
        # Loads weights from HDF5 file
        import h5py
        f = h5py.File(filepath)
        for k in range(f.attrs['nb_layers']):
            g = f['layer_{}'.format(k)]
            weights = [g['param_{}'.format(p)] for p in range(g.attrs['nb_params'])]
            self.layers[k].set_weights(weights)
<<<<<<< HEAD
        f.close()
=======
        f.close()

>>>>>>> 8e5cdd16
<|MERGE_RESOLUTION|>--- conflicted
+++ resolved
@@ -376,9 +376,4 @@
             g = f['layer_{}'.format(k)]
             weights = [g['param_{}'.format(p)] for p in range(g.attrs['nb_params'])]
             self.layers[k].set_weights(weights)
-<<<<<<< HEAD
-        f.close()
-=======
-        f.close()
-
->>>>>>> 8e5cdd16
+        f.close()